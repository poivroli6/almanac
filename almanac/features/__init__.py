"""
Features Module

Statistical computations and feature engineering functions.
"""

<<<<<<< HEAD
from .stats import compute_hourly_stats, compute_minute_stats, compute_daily_stats, compute_monthly_stats
=======
from .stats import compute_hourly_stats, compute_minute_stats
from .weekly_stats import compute_weekly_stats, compute_weekly_day_performance, compute_weekly_volatility_analysis
from .monthly_stats import compute_monthly_stats, compute_seasonal_patterns, get_monthly_summary_cards, compute_multi_year_monthly_stats
>>>>>>> 7c47c455
from .filters import apply_filters, apply_time_filters, trim_extremes
from .hod_lod import (
    detect_hod_lod, 
    compute_survival_curves, 
    compute_hod_lod_heatmap, 
    compute_rolling_median_time, 
    compute_trend_test
)
from .conditional_filters import (
    apply_quick_filter, 
    apply_custom_filter, 
    combine_filters,
    get_filtered_minute_data,
    calculate_sample_stats,
    calculate_individual_filter_stats,
    create_filter_description,
    validate_filter_config
)
from .advanced_analytics import (
    StatisticalSignificanceTester,
    CorrelationAnalyzer,
    VolatilityAnalyzer,
    RegimeDetector,
    PatternRecognizer,
    RiskMetrics,
    create_analytics_summary
)

__all__ = [
    'compute_hourly_stats',
    'compute_minute_stats',
<<<<<<< HEAD
    'compute_daily_stats',
    'compute_monthly_stats',
=======
    'compute_weekly_stats',
    'compute_weekly_day_performance',
    'compute_weekly_volatility_analysis',
    'compute_monthly_stats',
    'compute_seasonal_patterns',
    'get_monthly_summary_cards',
    'compute_multi_year_monthly_stats',
>>>>>>> 7c47c455
    'apply_filters',
    'apply_time_filters',
    'trim_extremes',
    'detect_hod_lod',
    'compute_survival_curves',
    'compute_hod_lod_heatmap',
    'compute_rolling_median_time',
    'compute_trend_test',
    'apply_quick_filter',
    'apply_custom_filter',
    'combine_filters',
    'get_filtered_minute_data',
    'calculate_sample_stats',
    'calculate_individual_filter_stats',
    'create_filter_description',
    'validate_filter_config',
    'StatisticalSignificanceTester',
    'CorrelationAnalyzer',
    'VolatilityAnalyzer',
    'RegimeDetector',
    'PatternRecognizer',
    'RiskMetrics',
    'create_analytics_summary'
]
<|MERGE_RESOLUTION|>--- conflicted
+++ resolved
@@ -4,13 +4,9 @@
 Statistical computations and feature engineering functions.
 """
 
-<<<<<<< HEAD
 from .stats import compute_hourly_stats, compute_minute_stats, compute_daily_stats, compute_monthly_stats
-=======
-from .stats import compute_hourly_stats, compute_minute_stats
 from .weekly_stats import compute_weekly_stats, compute_weekly_day_performance, compute_weekly_volatility_analysis
-from .monthly_stats import compute_monthly_stats, compute_seasonal_patterns, get_monthly_summary_cards, compute_multi_year_monthly_stats
->>>>>>> 7c47c455
+from .monthly_stats import compute_monthly_stats as compute_monthly_stats_module, compute_seasonal_patterns, get_monthly_summary_cards, compute_multi_year_monthly_stats
 from .filters import apply_filters, apply_time_filters, trim_extremes
 from .hod_lod import (
     detect_hod_lod, 
@@ -42,18 +38,15 @@
 __all__ = [
     'compute_hourly_stats',
     'compute_minute_stats',
-<<<<<<< HEAD
     'compute_daily_stats',
     'compute_monthly_stats',
-=======
     'compute_weekly_stats',
     'compute_weekly_day_performance',
     'compute_weekly_volatility_analysis',
-    'compute_monthly_stats',
+    'compute_monthly_stats_module',
     'compute_seasonal_patterns',
     'get_monthly_summary_cards',
     'compute_multi_year_monthly_stats',
->>>>>>> 7c47c455
     'apply_filters',
     'apply_time_filters',
     'trim_extremes',
